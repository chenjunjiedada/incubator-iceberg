/*
 * Licensed to the Apache Software Foundation (ASF) under one
 * or more contributor license agreements.  See the NOTICE file
 * distributed with this work for additional information
 * regarding copyright ownership.  The ASF licenses this file
 * to you under the Apache License, Version 2.0 (the
 * "License"); you may not use this file except in compliance
 * with the License.  You may obtain a copy of the License at
 *
 *   http://www.apache.org/licenses/LICENSE-2.0
 *
 * Unless required by applicable law or agreed to in writing,
 * software distributed under the License is distributed on an
 * "AS IS" BASIS, WITHOUT WARRANTIES OR CONDITIONS OF ANY
 * KIND, either express or implied.  See the License for the
 * specific language governing permissions and limitations
 * under the License.
 */

package org.apache.iceberg;

import com.github.benmanes.caffeine.cache.Caffeine;
import com.github.benmanes.caffeine.cache.LoadingCache;
import com.google.common.base.Preconditions;
import com.google.common.collect.ImmutableMap;
import com.google.common.collect.Lists;
import com.google.common.collect.Sets;
import java.io.IOException;
import java.util.Arrays;
import java.util.List;
import java.util.Map;
import java.util.Set;
import java.util.UUID;
import java.util.concurrent.atomic.AtomicInteger;
import java.util.concurrent.atomic.AtomicLong;
import java.util.function.Consumer;
import org.apache.iceberg.exceptions.CommitFailedException;
import org.apache.iceberg.exceptions.RuntimeIOException;
import org.apache.iceberg.io.OutputFile;
import org.apache.iceberg.util.Exceptions;
import org.apache.iceberg.util.Tasks;
import org.apache.iceberg.util.ThreadPools;
import org.slf4j.Logger;
import org.slf4j.LoggerFactory;

import static org.apache.iceberg.TableProperties.COMMIT_MAX_RETRY_WAIT_MS;
import static org.apache.iceberg.TableProperties.COMMIT_MAX_RETRY_WAIT_MS_DEFAULT;
import static org.apache.iceberg.TableProperties.COMMIT_MIN_RETRY_WAIT_MS;
import static org.apache.iceberg.TableProperties.COMMIT_MIN_RETRY_WAIT_MS_DEFAULT;
import static org.apache.iceberg.TableProperties.COMMIT_NUM_RETRIES;
import static org.apache.iceberg.TableProperties.COMMIT_NUM_RETRIES_DEFAULT;
import static org.apache.iceberg.TableProperties.COMMIT_TOTAL_RETRY_TIME_MS;
import static org.apache.iceberg.TableProperties.COMMIT_TOTAL_RETRY_TIME_MS_DEFAULT;
import static org.apache.iceberg.TableProperties.MANIFEST_LISTS_ENABLED;
import static org.apache.iceberg.TableProperties.MANIFEST_LISTS_ENABLED_DEFAULT;

abstract class SnapshotProducer<ThisT> implements SnapshotUpdate<ThisT> {
  private static final Logger LOG = LoggerFactory.getLogger(SnapshotProducer.class);
  static final Set<ManifestFile> EMPTY_SET = Sets.newHashSet();

  /**
   * Default callback used to delete files.
   */
  private final Consumer<String> defaultDelete = new Consumer<String>() {
    @Override
    public void accept(String file) {
      ops.io().deleteFile(file);
    }
  };

  /**
   * Cache used to enrich ManifestFile instances that are written to a ManifestListWriter.
   */
  private final LoadingCache<ManifestFile, ManifestFile> manifestsWithMetadata;

  private final TableOperations ops;
  private final String commitUUID = UUID.randomUUID().toString();
  private final AtomicInteger attempt = new AtomicInteger(0);
  private final List<String> manifestLists = Lists.newArrayList();
<<<<<<< HEAD
  private Long snapshotId = null;
  private volatile Long sequenceNumber = null;
=======
  private volatile Long snapshotId = null;
>>>>>>> c663570c
  private TableMetadata base = null;
  private boolean stageOnly = false;
  private Consumer<String> deleteFunc = defaultDelete;

  protected SnapshotProducer(TableOperations ops) {
    this.ops = ops;
    this.base = ops.current();
    this.manifestsWithMetadata = Caffeine
      .newBuilder()
      .build(file -> {
        if (file.snapshotId() != null) {
          return file;
        }
        return addMetadata(ops, file);
      });
  }

  protected abstract ThisT self();

  @Override
  public ThisT stageOnly() {
    this.stageOnly = true;
    return self();
  }

  @Override
  public ThisT deleteWith(Consumer<String> deleteCallback) {
    Preconditions.checkArgument(this.deleteFunc == defaultDelete, "Cannot set delete callback more than once");
    this.deleteFunc = deleteCallback;
    return self();
  }

  /**
   * Clean up any uncommitted manifests that were created.
   * <p>
   * Manifests may not be committed if apply is called more because a commit conflict has occurred.
   * Implementations may keep around manifests because the same changes will be made by both apply
   * calls. This method instructs the implementation to clean up those manifests and passes the
   * paths of the manifests that were actually committed.
   *
   * @param committed a set of manifest paths that were actually committed
   */
  protected abstract void cleanUncommitted(Set<ManifestFile> committed);

  /**
   * A string that describes the action that produced the new snapshot.
   *
   * @return a string operation
   */
  protected abstract String operation();

  /**
   * Apply the update's changes to the base table metadata and return the new manifest list.
   *
   * @param metadataToUpdate the base table metadata to apply changes to
   * @return a manifest list for the new snapshot.
   */
  protected abstract List<ManifestFile> apply(TableMetadata metadataToUpdate);

  @Override
  public Snapshot apply() {
    this.base = refresh();
    Long parentSnapshotId = base.currentSnapshot() != null ?
        base.currentSnapshot().snapshotId() : null;

    List<ManifestFile> manifests = apply(base);
    long newSequenceNumber = sequenceNumber();

    if (base.propertyAsBoolean(MANIFEST_LISTS_ENABLED, MANIFEST_LISTS_ENABLED_DEFAULT)) {
      OutputFile manifestList = manifestListPath();

      try (ManifestListWriter writer = new ManifestListWriter(
          manifestList, snapshotId(), parentSnapshotId, newSequenceNumber)) {

        // keep track of the manifest lists created
        manifestLists.add(manifestList.location());

        ManifestFile[] manifestFiles = new ManifestFile[manifests.size()];

        Tasks.range(manifestFiles.length)
            .stopOnFailure().throwFailureWhenFinished()
            .executeWith(ThreadPools.getWorkerPool())
            .run(index ->
                manifestFiles[index] = manifestsWithMetadata.get(manifests.get(index)));

        writer.addAll(Arrays.asList(manifestFiles));

      } catch (IOException e) {
        throw new RuntimeIOException(e, "Failed to write manifest list file");
      }

      return new BaseSnapshot(ops.io(),
          snapshotId(), parentSnapshotId, System.currentTimeMillis(), operation(), summary(base),
          ops.io().newInputFile(manifestList.location()), newSequenceNumber);

    } else {
      return new BaseSnapshot(ops.io(),
          snapshotId(), parentSnapshotId, System.currentTimeMillis(), operation(), summary(base),
          manifests, newSequenceNumber);
    }
  }

  protected abstract Map<String, String> summary();

  /**
   * Returns the snapshot summary from the implementation and updates totals.
   */
  private Map<String, String> summary(TableMetadata previous) {
    Map<String, String> summary = summary();

    if (summary == null) {
      return ImmutableMap.of();
    }

    Map<String, String> previousSummary;
    if (previous.currentSnapshot() != null) {
      if (previous.currentSnapshot().summary() != null) {
        previousSummary = previous.currentSnapshot().summary();
      } else {
        // previous snapshot had no summary, use an empty summary
        previousSummary = ImmutableMap.of();
      }
    } else {
      // if there was no previous snapshot, default the summary to start totals at 0
      previousSummary = ImmutableMap.of(
          SnapshotSummary.TOTAL_RECORDS_PROP, "0",
          SnapshotSummary.TOTAL_FILES_PROP, "0");
    }

    ImmutableMap.Builder<String, String> builder = ImmutableMap.builder();

    // copy all summary properties from the implementation
    builder.putAll(summary);

    updateTotal(
        builder, previousSummary, SnapshotSummary.TOTAL_RECORDS_PROP,
        summary, SnapshotSummary.ADDED_RECORDS_PROP, SnapshotSummary.DELETED_RECORDS_PROP);
    updateTotal(
        builder, previousSummary, SnapshotSummary.TOTAL_FILES_PROP,
        summary, SnapshotSummary.ADDED_FILES_PROP, SnapshotSummary.DELETED_FILES_PROP);

    return builder.build();
  }

  protected TableMetadata current() {
    return base;
  }

  protected TableMetadata refresh() {
    this.base = ops.refresh();
    return base;
  }

  @Override
  public void commit() {
    // this is always set to the latest commit attempt's snapshot id.
    AtomicLong newSnapshotId = new AtomicLong(-1L);
    try {
      Tasks.foreach(ops)
          .retry(base.propertyAsInt(COMMIT_NUM_RETRIES, COMMIT_NUM_RETRIES_DEFAULT))
          .exponentialBackoff(
              base.propertyAsInt(COMMIT_MIN_RETRY_WAIT_MS, COMMIT_MIN_RETRY_WAIT_MS_DEFAULT),
              base.propertyAsInt(COMMIT_MAX_RETRY_WAIT_MS, COMMIT_MAX_RETRY_WAIT_MS_DEFAULT),
              base.propertyAsInt(COMMIT_TOTAL_RETRY_TIME_MS, COMMIT_TOTAL_RETRY_TIME_MS_DEFAULT),
              2.0 /* exponential */)
          .onlyRetryOn(CommitFailedException.class)
          .run(taskOps -> {
            Snapshot newSnapshot = apply();
            newSnapshotId.set(newSnapshot.snapshotId());
            TableMetadata updated;
            if (stageOnly) {
              updated = base.addStagedSnapshot(newSnapshot);
            } else {
              updated = base.replaceCurrentSnapshot(newSnapshot);
            }

            if (updated == base) {
              // do not commit if the metadata has not changed. for example, this may happen when setting the current
              // snapshot to an ID that is already current. note that this check uses identity.
              return;
            }

            // reset sequence number to null so that the sequence number can be updated when retry
            this.sequenceNumber = null;

            // if the table UUID is missing, add it here. the UUID will be re-created each time this operation retries
            // to ensure that if a concurrent operation assigns the UUID, this operation will not fail.
            taskOps.commit(base, updated.withUUID());
          });

    } catch (RuntimeException e) {
      Exceptions.suppressAndThrow(e, this::cleanAll);
    }

    LOG.info("Committed snapshot {} ({})", newSnapshotId.get(), getClass().getSimpleName());

    try {
      // at this point, the commit must have succeeded. after a refresh, the snapshot is loaded by
      // id in case another commit was added between this commit and the refresh.
      Snapshot saved = ops.refresh().snapshot(newSnapshotId.get());
      if (saved != null) {
        cleanUncommitted(Sets.newHashSet(saved.manifests()));
        // also clean up unused manifest lists created by multiple attempts
        for (String manifestList : manifestLists) {
          if (!saved.manifestListLocation().equals(manifestList)) {
            deleteFile(manifestList);
          }
        }
      } else {
        // saved may not be present if the latest metadata couldn't be loaded due to eventual
        // consistency problems in refresh. in that case, don't clean up.
        LOG.warn("Failed to load committed snapshot, skipping manifest clean-up");
      }

    } catch (RuntimeException e) {
      LOG.warn("Failed to load committed table metadata, skipping manifest clean-up", e);
    }
  }

  protected void cleanAll() {
    for (String manifestList : manifestLists) {
      deleteFile(manifestList);
    }
    manifestLists.clear();
    cleanUncommitted(EMPTY_SET);
  }

  protected void deleteFile(String path) {
    deleteFunc.accept(path);
  }

  protected OutputFile manifestListPath() {
    return ops.io().newOutputFile(ops.metadataFileLocation(FileFormat.AVRO.addExtension(
        String.format("snap-%d-%d-%s", snapshotId(), attempt.incrementAndGet(), commitUUID))));
  }

  protected OutputFile manifestPath(int manifestNumber) {
    return ops.io().newOutputFile(
        ops.metadataFileLocation(FileFormat.AVRO.addExtension(commitUUID + "-m" + manifestNumber)));
  }

  protected long snapshotId() {
    if (snapshotId == null) {
      synchronized (this) {
        if (snapshotId == null) {
          this.snapshotId = ops.newSnapshotId();
        }
      }
    }
    return snapshotId;
  }

  protected long sequenceNumber() {
    if (sequenceNumber == null) {
      synchronized (this) {
        if (sequenceNumber == null) {
          this.sequenceNumber = ops.newSequenceNumber();
        }
      }
    }
    return sequenceNumber;
  }

  private static ManifestFile addMetadata(TableOperations ops, ManifestFile manifest) {
    try (ManifestReader reader = ManifestReader.read(manifest, ops.io(), ops.current().specsById())) {
      PartitionSummary stats = new PartitionSummary(ops.current().spec(manifest.partitionSpecId()));
      int addedFiles = 0;
      long addedRows = 0L;
      int existingFiles = 0;
      long existingRows = 0L;
      int deletedFiles = 0;
      long deletedRows = 0L;

      Long snapshotId = null;
      long maxSnapshotId = Long.MIN_VALUE;
      for (ManifestEntry entry : reader.entries()) {
        if (entry.snapshotId() > maxSnapshotId) {
          maxSnapshotId = entry.snapshotId();
        }

        switch (entry.status()) {
          case ADDED:
            addedFiles += 1;
            addedRows += entry.file().recordCount();
            if (snapshotId == null) {
              snapshotId = entry.snapshotId();
            }
            break;
          case EXISTING:
            existingFiles += 1;
            existingRows += entry.file().recordCount();
            break;
          case DELETED:
            deletedFiles += 1;
            deletedRows += entry.file().recordCount();
            if (snapshotId == null) {
              snapshotId = entry.snapshotId();
            }
            break;
        }

        stats.update(entry.file().partition());
      }

      if (snapshotId == null) {
        // if no files were added or deleted, use the largest snapshot ID in the manifest
        snapshotId = maxSnapshotId;
      }

      return new GenericManifestFile(manifest.path(), manifest.length(), manifest.partitionSpecId(),
          snapshotId, addedFiles, addedRows, existingFiles, existingRows, deletedFiles, deletedRows,
          stats.summaries());

    } catch (IOException e) {
      throw new RuntimeIOException(e, "Failed to read manifest: %s", manifest.path());
    }
  }

  private static void updateTotal(ImmutableMap.Builder<String, String> summaryBuilder,
                                  Map<String, String> previousSummary, String totalProperty,
                                  Map<String, String> currentSummary,
                                  String addedProperty, String deletedProperty) {
    String totalStr = previousSummary.get(totalProperty);
    if (totalStr != null) {
      try {
        long newTotal = Long.parseLong(totalStr);

        String addedStr = currentSummary.get(addedProperty);
        if (newTotal >= 0 && addedStr != null) {
          newTotal += Long.parseLong(addedStr);
        }

        String deletedStr = currentSummary.get(deletedProperty);
        if (newTotal >= 0 && deletedStr != null) {
          newTotal -= Long.parseLong(deletedStr);
        }

        if (newTotal >= 0) {
          summaryBuilder.put(totalProperty, String.valueOf(newTotal));
        }

      } catch (NumberFormatException e) {
        // ignore and do not add total
      }
    }
  }
}<|MERGE_RESOLUTION|>--- conflicted
+++ resolved
@@ -77,12 +77,8 @@
   private final String commitUUID = UUID.randomUUID().toString();
   private final AtomicInteger attempt = new AtomicInteger(0);
   private final List<String> manifestLists = Lists.newArrayList();
-<<<<<<< HEAD
-  private Long snapshotId = null;
+  private volatile Long snapshotId = null;
   private volatile Long sequenceNumber = null;
-=======
-  private volatile Long snapshotId = null;
->>>>>>> c663570c
   private TableMetadata base = null;
   private boolean stageOnly = false;
   private Consumer<String> deleteFunc = defaultDelete;
